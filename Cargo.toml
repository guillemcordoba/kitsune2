--- conflicted
+++ resolved
@@ -17,11 +17,7 @@
 resolver = "2"
 
 [workspace.package]
-<<<<<<< HEAD
 version = "0.2.17"
-=======
-version = "0.1.16"
->>>>>>> 4dc714e8
 authors = ["Holochain Core Dev Team <devcore@holochain.org>"]
 homepage = "https://www.holochain.org/"
 repository = "https://github.com/holochain/kitsune2"
@@ -39,22 +35,12 @@
 [workspace.dependencies]
 # Self dependencies for workspace crates to depend on each other.
 # For example, most crates will depend on the api crate.
-<<<<<<< HEAD
 kitsune2 = { version = "0.2.13", path = "crates/kitsune2", default-features = false }
 kitsune2_api = { version = "0.2.13", path = "crates/api" }
 kitsune2_dht = { version = "0.2.13", path = "crates/dht" }
 kitsune2_gossip = { version = "0.2.13", path = "crates/gossip" }
 kitsune2_transport_tx5 = { version = "0.2.13", path = "crates/transport_tx5", default-features = false }
 kitsune2_bootstrap_client = { version = "0.2.13", path = "crates/bootstrap_client" }
-=======
-kitsune2 = { version = "0.1.9", path = "crates/kitsune2", default-features = false }
-kitsune2_api = { version = "0.1.9", path = "crates/api" }
-kitsune2_dht = { version = "0.1.9", path = "crates/dht" }
-kitsune2_gossip = { version = "0.1.9", path = "crates/gossip" }
-kitsune2_transport_tx5 = { version = "0.1.9", path = "crates/transport_tx5", default-features = false }
-kitsune2_transport_iroh = { version = "0.1.9", path = "crates/transport_iroh" }
-kitsune2_bootstrap_client = { version = "0.1.9", path = "crates/bootstrap_client" }
->>>>>>> 4dc714e8
 
 # used by bootstrap_srv for mpmc worker queue pattern.
 async-channel = "2.3.1"
@@ -105,7 +91,6 @@
 # kitsune2 uses tracing to log events. A consumer can choose any subscriber
 # to receive these logs.
 tracing = "0.1"
-<<<<<<< HEAD
 # Used in the showcase app to log events to a file
 tracing-appender = "0.2.3"
 # Used in testing and the showcase app to output tracing
@@ -114,12 +99,6 @@
 tx5-core = "0.8"
 # for the transport_tx5 crate
 tx5 = { version = "0.8", default-features = false }
-=======
-# for init config
-tx5-core = "0.3.11"
-# for the transport_tx5 crate
-tx5 = { version = "0.3.11", default-features = false }
->>>>>>> 4dc714e8
 # TLS support for the bootstrap server
 axum-server = { version = "0.7.1", default-features = false }
 # TLS support for the bootstrap server
@@ -146,15 +125,9 @@
 # Please be careful to only include them in dev dependencies or move them
 # above this section.
 # --- dev-dependencies ---
-<<<<<<< HEAD
 kitsune2_bootstrap_srv = { version = "0.2.13", path = "crates/bootstrap_srv" }
 kitsune2_core = { version = "0.2.13", path = "crates/core" }
 kitsune2_test_utils = { version = "0.2.13", path = "crates/test_utils" }
-=======
-kitsune2_bootstrap_srv = { version = "0.1.9", path = "crates/bootstrap_srv" }
-kitsune2_core = { version = "0.1.9", path = "crates/core" }
-kitsune2_test_utils = { version = "0.1.9", path = "crates/test_utils" }
->>>>>>> 4dc714e8
 
 # used to test the bootstrap server with SBD enabled
 sbd-client = "0.3.2"
