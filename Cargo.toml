--- conflicted
+++ resolved
@@ -34,22 +34,13 @@
 [workspace.dependencies]
 # Self dependencies for workspace crates to depend on each other.
 # For example, most crates will depend on the api crate.
-<<<<<<< HEAD
-kitsune2 = { version = "0.1.8", path = "crates/kitsune2" }
-kitsune2_api = { version = "0.1.8", path = "crates/api" }
-kitsune2_dht = { version = "0.1.8", path = "crates/dht" }
-kitsune2_gossip = { version = "0.1.8", path = "crates/gossip" }
-kitsune2_transport_tx5 = { version = "0.1.8", path = "crates/transport_tx5" }
-kitsune2_transport_iroh = { version = "0.1.8", path = "crates/transport_iroh" }
-kitsune2_bootstrap_client = { version = "0.1.8", path = "crates/bootstrap_client" }
-=======
 kitsune2 = { version = "0.1.9", path = "crates/kitsune2" }
 kitsune2_api = { version = "0.1.9", path = "crates/api" }
 kitsune2_dht = { version = "0.1.9", path = "crates/dht" }
 kitsune2_gossip = { version = "0.1.9", path = "crates/gossip" }
 kitsune2_transport_tx5 = { version = "0.1.9", path = "crates/transport_tx5" }
+kitsune2_transport_iroh = { version = "0.1.9", path = "crates/transport_iroh" }
 kitsune2_bootstrap_client = { version = "0.1.9", path = "crates/bootstrap_client" }
->>>>>>> dfc57d4c
 
 # used by bootstrap_srv for mpmc worker queue pattern.
 async-channel = "2.3.1"
