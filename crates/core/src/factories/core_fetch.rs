use kitsune2_api::*;
use message_handler::FetchMessageHandler;
use std::collections::HashMap;
use std::sync::MutexGuard;
use std::{
    collections::HashSet,
    sync::{Arc, Mutex},
    time::Duration,
};
use tokio::{
    sync::mpsc::{channel, Receiver, Sender},
    task::JoinHandle,
};

mod message_handler;

#[cfg(test)]
mod test;

/// CoreFetch module name.
pub const MOD_NAME: &str = "Fetch";

/// CoreFetch configuration types.
mod config {
    /// Configuration parameters for [CoreFetchFactory](super::CoreFetchFactory).
    #[derive(Debug, Clone, serde::Serialize, serde::Deserialize)]
    #[cfg_attr(feature = "schema", derive(schemars::JsonSchema))]
    #[serde(rename_all = "camelCase")]
    pub struct CoreFetchConfig {
        /// How many parallel op fetch requests can be made at once.
        ///
        /// Default: 2.
        #[cfg_attr(feature = "schema", schemars(default))]
        pub parallel_request_count: u8,
        /// Delay before re-inserting ops to request back into the outgoing request queue.
<<<<<<< HEAD
        ///
        /// Default: 30 s.
        #[cfg_attr(feature = "schema", schemars(default))]
=======
        /// Default: 30 s.
>>>>>>> 4dc714e8
        pub re_insert_outgoing_request_delay_ms: u32,
    }

    impl Default for CoreFetchConfig {
        // Maximum back off is 11:40 min.
        fn default() -> Self {
            Self {
                parallel_request_count: 2,
                re_insert_outgoing_request_delay_ms: 30000,
<<<<<<< HEAD
=======
                first_back_off_interval_ms: 1000 * 20,
                last_back_off_interval_ms: 1000 * 60 * 10,
                num_back_off_intervals: 4,
>>>>>>> 4dc714e8
            }
        }
    }

    /// Module-level configuration for CoreFetch.
    #[derive(Debug, Default, Clone, serde::Serialize, serde::Deserialize)]
    #[cfg_attr(feature = "schema", derive(schemars::JsonSchema))]
    #[serde(rename_all = "camelCase")]
    pub struct CoreFetchModConfig {
        /// CoreFetch configuration.
        pub core_fetch: CoreFetchConfig,
    }
}

pub use config::*;

/// A production-ready fetch module.
#[derive(Debug)]
pub struct CoreFetchFactory {}

impl CoreFetchFactory {
    /// Construct a new CoreFetchFactory.
    pub fn create() -> DynFetchFactory {
        Arc::new(Self {})
    }
}

impl FetchFactory for CoreFetchFactory {
    fn default_config(&self, config: &mut Config) -> K2Result<()> {
        config.set_module_config(&CoreFetchModConfig::default())?;
        Ok(())
    }

    fn validate_config(&self, _config: &Config) -> K2Result<()> {
        Ok(())
    }

    fn create(
        &self,
        builder: Arc<Builder>,
        space_id: SpaceId,
        op_store: DynOpStore,
        peer_meta_store: DynPeerMetaStore,
        transport: DynTransport,
    ) -> BoxFut<'static, K2Result<DynFetch>> {
        Box::pin(async move {
            let config: CoreFetchModConfig =
                builder.config.get_module_config()?;
            let out: DynFetch = Arc::new(CoreFetch::new(
                config.core_fetch,
                space_id,
                op_store,
                peer_meta_store,
                transport,
            ));
            Ok(out)
        })
    }
}

type OutgoingRequest = (OpId, Url);
type IncomingRequest = (Vec<OpId>, Url);
type IncomingResponse = Vec<Op>;

#[derive(Debug)]
struct State {
    requests: HashSet<OutgoingRequest>,
<<<<<<< HEAD
=======
    back_off_list: BackOffList,
>>>>>>> 4dc714e8
    notify_when_drained_senders: Vec<futures::channel::oneshot::Sender<()>>,
}

impl State {
    fn summary(&self) -> FetchStateSummary {
        FetchStateSummary {
            pending_requests: self.requests.iter().fold(
                HashMap::new(),
                |mut acc, (op_id, peer_url)| {
                    acc.entry(op_id.clone())
                        .or_default()
                        .push(peer_url.clone());
                    acc
                },
            ),
        }
    }
}

#[derive(Debug)]
struct CoreFetch {
    state: Arc<Mutex<State>>,
    outgoing_request_tx: Sender<OutgoingRequest>,
    tasks: Vec<JoinHandle<()>>,
    op_store: DynOpStore,
    #[cfg(test)]
    message_handler: DynTxModuleHandler,
}

impl CoreFetch {
    fn new(
        config: CoreFetchConfig,
        space_id: SpaceId,
        op_store: DynOpStore,
        peer_meta_store: DynPeerMetaStore,
        transport: DynTransport,
    ) -> Self {
        Self::spawn_tasks(
            config,
            space_id,
            op_store,
            peer_meta_store,
            transport,
        )
    }
}

impl Fetch for CoreFetch {
    fn request_ops(
        &self,
        op_ids: Vec<OpId>,
        source: Url,
    ) -> BoxFut<'_, K2Result<()>> {
        Box::pin(async move {
            // Filter out requests for ops that are already in the op store.
            let new_op_ids =
                self.op_store.filter_out_existing_ops(op_ids).await?;

            // Add requests to set.
            {
                let requests = &mut self.state.lock().unwrap().requests;
                requests.extend(
                    new_op_ids
                        .clone()
                        .into_iter()
                        .map(|op_id| (op_id.clone(), source.clone())),
                );
            }
            // Insert requests into fetch queue.
            for op_id in new_op_ids {
                if let Err(err) =
                    self.outgoing_request_tx.send((op_id, source.clone())).await
                {
                    tracing::warn!(
                        "could not insert fetch request into fetch queue: {err}"
                    );
                }
            }

            Ok(())
        })
    }

    fn notify_on_drained(&self, notify: futures::channel::oneshot::Sender<()>) {
        let mut lock = self.state.lock().expect("poisoned");
        if lock.requests.is_empty() {
            if let Err(err) = notify.send(()) {
                tracing::warn!(?err, "Failed to send notification on drained");
            }
        } else {
            lock.notify_when_drained_senders.push(notify);
        }
    }

    fn get_state_summary(&self) -> BoxFut<'_, K2Result<FetchStateSummary>> {
        Box::pin(async move { Ok(self.state.lock().unwrap().summary()) })
    }
}

impl CoreFetch {
    pub fn spawn_tasks(
        config: CoreFetchConfig,
        space_id: SpaceId,
        op_store: DynOpStore,
        peer_meta_store: DynPeerMetaStore,
        transport: DynTransport,
    ) -> Self {
        // Create a queue to process outgoing op requests. Requests are sent to peers.
        let (outgoing_request_tx, outgoing_request_rx) =
            channel::<OutgoingRequest>(16_384);
        let outgoing_request_rx =
            Arc::new(tokio::sync::Mutex::new(outgoing_request_rx));

        // Create a queue to process incoming op requests. Requested ops are retrieved from the
        // store and returned to the requester.
        let (incoming_request_tx, incoming_request_rx) =
            channel::<IncomingRequest>(16_384);

        // Create a queue to process incoming op responses. Ops are passed to the op store and op
        // ids removed from the set of ops to fetch.
        let (incoming_response_tx, incoming_response_rx) =
            channel::<IncomingResponse>(16_384);

        let state = Arc::new(Mutex::new(State {
            requests: HashSet::new(),
<<<<<<< HEAD
=======
            back_off_list: BackOffList::new(
                config.first_back_off_interval_ms,
                config.last_back_off_interval_ms,
                config.num_back_off_intervals,
            ),
>>>>>>> 4dc714e8
            notify_when_drained_senders: vec![],
        }));

        let mut tasks =
            Vec::with_capacity(config.parallel_request_count as usize);
        // Spawn request tasks.
        for _ in 0..config.parallel_request_count {
            let request_task =
                tokio::task::spawn(CoreFetch::outgoing_request_task(
                    state.clone(),
                    outgoing_request_tx.clone(),
                    outgoing_request_rx.clone(),
                    space_id.clone(),
                    peer_meta_store.clone(),
                    Arc::downgrade(&transport),
                    config.re_insert_outgoing_request_delay_ms,
                ));
            tasks.push(request_task);
        }

        // Spawn incoming request task.
        let incoming_request_task =
            tokio::task::spawn(CoreFetch::incoming_request_task(
                incoming_request_rx,
                op_store.clone(),
                Arc::downgrade(&transport),
                space_id.clone(),
            ));
        tasks.push(incoming_request_task);

        // Spawn incoming response task.
        let incoming_response_task =
            tokio::task::spawn(CoreFetch::incoming_response_task(
                incoming_response_rx,
                op_store.clone(),
                state.clone(),
            ));
        tasks.push(incoming_response_task);

        // Register transport module handler for incoming op requests and responses.
        let message_handler = Arc::new(FetchMessageHandler {
            incoming_request_tx,
            incoming_response_tx,
        });
        transport.register_module_handler(
            space_id.clone(),
            MOD_NAME.to_string(),
            message_handler.clone(),
        );

        Self {
            state,
            outgoing_request_tx,
            tasks,
            op_store,
            #[cfg(test)]
            message_handler,
        }
    }

    async fn outgoing_request_task(
        state: Arc<Mutex<State>>,
        outgoing_request_tx: Sender<OutgoingRequest>,
        outgoing_request_rx: Arc<tokio::sync::Mutex<Receiver<OutgoingRequest>>>,
        space_id: SpaceId,
        peer_meta_store: DynPeerMetaStore,
        transport: WeakDynTransport,
        re_insert_outgoing_request_delay: u32,
    ) {
        while let Some((op_id, peer_url)) =
            outgoing_request_rx.lock().await.recv().await
        {
            tracing::debug!(?op_id, ?peer_url, "processing outgoing request");
            let Some(transport) = transport.upgrade() else {
                tracing::info!(
                    "Transport dropped, stopping outgoing request task"
                );
                break;
            };

            // If peer URL is set as unresponsive, remove current request from state.
            let peer_url_unresponsive = match peer_meta_store
                .get_unresponsive(peer_url.clone())
                .await
            {
                Ok(maybe_value) => maybe_value.is_some(),
                Err(err) => {
                    tracing::warn!(?err, "could not query peer meta store");
                    false
                }
            };
            if peer_url_unresponsive {
                state
                    .lock()
                    .expect("poisoned")
                    .requests
                    .remove(&(op_id.clone(), peer_url.clone()));
            }

<<<<<<< HEAD
            // Do nothing if op id is no longer in the set of requests to send.
            //
            // If the peer URL is unresponsive, the current request will have been removed
            // from state and no request will be sent and the request
            // will not be re-inserted into the queue.
            {
                let lock = state.lock().expect("poisoned");
=======
                // Do nothing if op id is no longer in the set of requests to send.
                //
                // Note that because this request isn't in the state, it is safe to
                // skip the requests empty check below.
>>>>>>> 4dc714e8
                if !lock.requests.contains(&(op_id.clone(), peer_url.clone())) {
                    // Check if the fetch queue is drained and notify listeners.
                    Self::notify_listeners_if_queue_drained(lock);

                    continue;
                }
            }

            tracing::debug!(
                ?peer_url,
                ?space_id,
                ?op_id,
                "sending fetch request"
            );

            // Send fetch request to peer.
            let data = serialize_request_message(vec![op_id.clone()]);
            if let Err(err) = transport
                .send_module(
                    peer_url.clone(),
                    space_id.clone(),
                    MOD_NAME.to_string(),
                    data,
                )
                .await
            {
                tracing::warn!(
                    ?op_id,
                    ?peer_url,
                    "could not send fetch request: {err}."
                );
                state
                    .lock()
                    .expect("poisoned")
                    .requests
                    .retain(|(_, a)| *a != peer_url);
            }

            // Re-insert the fetch request into the queue after a delay.
            let outgoing_request_tx = outgoing_request_tx.clone();

            tokio::task::spawn({
                let state = state.clone();
                async move {
                    tokio::time::sleep(Duration::from_millis(
                        re_insert_outgoing_request_delay as u64,
                    ))
                    .await;
                    let mut lock = state.lock().expect("poisoned");
                    // Only re-insert the request if it is still in the state, meaning that it
                    // has not been removed from state because the requested op has come in or
                    // the peer URL has been set as unresponsive.
                    if lock
                        .requests
                        .contains(&(op_id.clone(), peer_url.clone()))
                    {
                        if let Err(err) = outgoing_request_tx
                            .try_send((op_id.clone(), peer_url.clone()))
                        {
                            tracing::warn!(
                                "could not re-insert fetch request for op {op_id} to peer {peer_url} into queue: {err}"
                            );
                            // Remove request from set to prevent build-up of state.
                            lock.requests.remove(&(op_id, peer_url));

                            Self::notify_listeners_if_queue_drained(lock);
                        }
                    }
                }
            });
        }
    }

<<<<<<< HEAD
    fn notify_listeners_if_queue_drained(mut state: MutexGuard<State>) {
        // Check if the fetch queue is drained.
        if state.requests.is_empty() {
            // Notify all listeners that the fetch queue is drained.
            for notify in state.notify_when_drained_senders.drain(..) {
                if notify.send(()).is_err() {
                    tracing::warn!("Failed to send notification on drained");
=======
            // After processing this request, check if the fetch queue is drained.
            //
            // Note that using flow control above could skip this step, so please only `continue`
            // if it is safe to do so.
            {
                let mut lock = state.lock().expect("poisoned");
                if lock.requests.is_empty() {
                    // Notify all listeners that the fetch queue is drained.
                    for notify in lock.notify_when_drained_senders.drain(..) {
                        if notify.send(()).is_err() {
                            tracing::warn!(
                                "Failed to send notification on drained"
                            );
                        }
                    }
                }
            }

            // Re-insert the fetch request into the queue after a delay.
            let outgoing_request_tx = outgoing_request_tx.clone();

            tokio::task::spawn({
                let state = state.clone();
                async move {
                    tokio::time::sleep(Duration::from_millis(
                        re_insert_outgoing_request_delay as u64,
                    ))
                    .await;
                    if let Err(err) = outgoing_request_tx
                        .try_send((op_id.clone(), peer_url.clone()))
                    {
                        tracing::warn!(
                        "could not re-insert fetch request for op {op_id} to peer {peer_url} into queue: {err}"
                    );
                        // Remove op id/peer url from set to prevent build-up of state.
                        state
                            .lock()
                            .unwrap()
                            .requests
                            .remove(&(op_id, peer_url));
                    }
>>>>>>> 4dc714e8
                }
            }
        }
    }

    async fn incoming_request_task(
        mut response_rx: Receiver<IncomingRequest>,
        op_store: DynOpStore,
        transport: WeakDynTransport,
        space_id: SpaceId,
    ) {
        while let Some((op_ids, peer)) = response_rx.recv().await {
            tracing::debug!(?peer, ?op_ids, "incoming request");

            let Some(transport) = transport.upgrade() else {
                tracing::info!(
                    "Transport dropped, stopping incoming request task"
                );
                break;
            };

            // Retrieve ops to send from store.
            let ops = match op_store.retrieve_ops(op_ids.clone()).await {
                Err(err) => {
                    tracing::error!("could not read ops from store: {err}");
                    continue;
                }
                Ok(ops) => {
                    ops.into_iter().map(|op| op.op_data).collect::<Vec<_>>()
                }
            };

            if ops.is_empty() {
                tracing::info!(
                    "none of the ops requested from {peer} found in store"
                );
                // Do not send a response when no ops could be retrieved.
                continue;
            }

            let data = serialize_response_message(ops);
            if let Err(err) = transport
                .send_module(
                    peer.clone(),
                    space_id.clone(),
                    MOD_NAME.to_string(),
                    data,
                )
                .await
            {
                tracing::warn!(
                    ?op_ids,
                    ?peer,
                    "could not send ops to requesting peer: {err}"
                );
            }
        }
    }

    async fn incoming_response_task(
        mut incoming_response_rx: Receiver<IncomingResponse>,
        op_store: DynOpStore,
        state: Arc<Mutex<State>>,
    ) {
        while let Some(ops) = incoming_response_rx.recv().await {
            let op_count = ops.len();
            tracing::debug!(?op_count, "incoming op response");
            let ops_data = ops.clone().into_iter().map(|op| op.data).collect();
            match op_store.process_incoming_ops(ops_data).await {
                Err(err) => {
                    tracing::error!("could not process incoming ops: {err}");
                    // Ops could not be written to the op store. Their ids remain in the set of ops
                    // to fetch.
                    continue;
                }
                Ok(processed_op_ids) => {
                    tracing::debug!(
                        "processed incoming ops with op ids {processed_op_ids:?}"
                    );
                    // Ops were processed successfully by op store. Op ids are returned.
                    // The op ids are removed from the set of ops to fetch.
                    let mut lock = state.lock().unwrap();
                    lock.requests
                        .retain(|(op_id, _)| !processed_op_ids.contains(op_id));
                }
            }
        }
    }
}

impl Drop for CoreFetch {
    fn drop(&mut self) {
        for t in self.tasks.iter() {
            t.abort();
        }
    }
}<|MERGE_RESOLUTION|>--- conflicted
+++ resolved
@@ -33,13 +33,9 @@
         #[cfg_attr(feature = "schema", schemars(default))]
         pub parallel_request_count: u8,
         /// Delay before re-inserting ops to request back into the outgoing request queue.
-<<<<<<< HEAD
         ///
         /// Default: 30 s.
         #[cfg_attr(feature = "schema", schemars(default))]
-=======
-        /// Default: 30 s.
->>>>>>> 4dc714e8
         pub re_insert_outgoing_request_delay_ms: u32,
     }
 
@@ -49,12 +45,6 @@
             Self {
                 parallel_request_count: 2,
                 re_insert_outgoing_request_delay_ms: 30000,
-<<<<<<< HEAD
-=======
-                first_back_off_interval_ms: 1000 * 20,
-                last_back_off_interval_ms: 1000 * 60 * 10,
-                num_back_off_intervals: 4,
->>>>>>> 4dc714e8
             }
         }
     }
@@ -122,10 +112,6 @@
 #[derive(Debug)]
 struct State {
     requests: HashSet<OutgoingRequest>,
-<<<<<<< HEAD
-=======
-    back_off_list: BackOffList,
->>>>>>> 4dc714e8
     notify_when_drained_senders: Vec<futures::channel::oneshot::Sender<()>>,
 }
 
@@ -251,14 +237,6 @@
 
         let state = Arc::new(Mutex::new(State {
             requests: HashSet::new(),
-<<<<<<< HEAD
-=======
-            back_off_list: BackOffList::new(
-                config.first_back_off_interval_ms,
-                config.last_back_off_interval_ms,
-                config.num_back_off_intervals,
-            ),
->>>>>>> 4dc714e8
             notify_when_drained_senders: vec![],
         }));
 
@@ -358,7 +336,6 @@
                     .remove(&(op_id.clone(), peer_url.clone()));
             }
 
-<<<<<<< HEAD
             // Do nothing if op id is no longer in the set of requests to send.
             //
             // If the peer URL is unresponsive, the current request will have been removed
@@ -366,12 +343,6 @@
             // will not be re-inserted into the queue.
             {
                 let lock = state.lock().expect("poisoned");
-=======
-                // Do nothing if op id is no longer in the set of requests to send.
-                //
-                // Note that because this request isn't in the state, it is safe to
-                // skip the requests empty check below.
->>>>>>> 4dc714e8
                 if !lock.requests.contains(&(op_id.clone(), peer_url.clone())) {
                     // Check if the fetch queue is drained and notify listeners.
                     Self::notify_listeners_if_queue_drained(lock);
@@ -408,6 +379,24 @@
                     .expect("poisoned")
                     .requests
                     .retain(|(_, a)| *a != peer_url);
+            }
+
+            // After processing this request, check if the fetch queue is drained.
+            //
+            // Note that using flow control above could skip this step, so please only `continue`
+            // if it is safe to do so.
+            {
+                let mut lock = state.lock().expect("poisoned");
+                if lock.requests.is_empty() {
+                    // Notify all listeners that the fetch queue is drained.
+                    for notify in lock.notify_when_drained_senders.drain(..) {
+                        if notify.send(()).is_err() {
+                            tracing::warn!(
+                                "Failed to send notification on drained"
+                            );
+                        }
+                    }
+                }
             }
 
             // Re-insert the fetch request into the queue after a delay.
@@ -445,7 +434,6 @@
         }
     }
 
-<<<<<<< HEAD
     fn notify_listeners_if_queue_drained(mut state: MutexGuard<State>) {
         // Check if the fetch queue is drained.
         if state.requests.is_empty() {
@@ -453,49 +441,6 @@
             for notify in state.notify_when_drained_senders.drain(..) {
                 if notify.send(()).is_err() {
                     tracing::warn!("Failed to send notification on drained");
-=======
-            // After processing this request, check if the fetch queue is drained.
-            //
-            // Note that using flow control above could skip this step, so please only `continue`
-            // if it is safe to do so.
-            {
-                let mut lock = state.lock().expect("poisoned");
-                if lock.requests.is_empty() {
-                    // Notify all listeners that the fetch queue is drained.
-                    for notify in lock.notify_when_drained_senders.drain(..) {
-                        if notify.send(()).is_err() {
-                            tracing::warn!(
-                                "Failed to send notification on drained"
-                            );
-                        }
-                    }
-                }
-            }
-
-            // Re-insert the fetch request into the queue after a delay.
-            let outgoing_request_tx = outgoing_request_tx.clone();
-
-            tokio::task::spawn({
-                let state = state.clone();
-                async move {
-                    tokio::time::sleep(Duration::from_millis(
-                        re_insert_outgoing_request_delay as u64,
-                    ))
-                    .await;
-                    if let Err(err) = outgoing_request_tx
-                        .try_send((op_id.clone(), peer_url.clone()))
-                    {
-                        tracing::warn!(
-                        "could not re-insert fetch request for op {op_id} to peer {peer_url} into queue: {err}"
-                    );
-                        // Remove op id/peer url from set to prevent build-up of state.
-                        state
-                            .lock()
-                            .unwrap()
-                            .requests
-                            .remove(&(op_id, peer_url));
-                    }
->>>>>>> 4dc714e8
                 }
             }
         }
