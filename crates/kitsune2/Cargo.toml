--- conflicted
+++ resolved
@@ -27,23 +27,19 @@
 [features]
 # default = ["datachannel-vendored"]
 
-<<<<<<< HEAD
-# datachannel-vendored = ["kitsune2_transport_tx5/datachannel-vendored"]
-=======
 # Use the datachannel backend for the tx5 transport.
-backend-libdatachannel = ["kitsune2_transport_tx5/backend-libdatachannel"]
+# backend-libdatachannel = ["kitsune2_transport_tx5/backend-libdatachannel"]
 
 # Use the go-pion backend for the tx5 transport.
 #
 # If enabled with the `backend-libdatachannel` feature, the go-pion library will be built but not used.
-backend-go-pion = ["kitsune2_transport_tx5/backend-go-pion"]
+# backend-go-pion = ["kitsune2_transport_tx5/backend-go-pion"]
 
 # Recommended feature to build the datachannel library as part of the tx5 build.
 #
 # Unless you have a build issue or other reason to use your own datachannel library, consider
 # using this feature.
-datachannel-vendored = [
-  "backend-libdatachannel",
-  "kitsune2_transport_tx5/datachannel-vendored",
-]
->>>>>>> 12790940
+# datachannel-vendored = [
+#   "backend-libdatachannel",
+#   "kitsune2_transport_tx5/datachannel-vendored",
+# ]