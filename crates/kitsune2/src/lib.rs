//! Kitsune2 - 2nd generation peer-to-peer communication framework.
//!
//! This is the top-level crate of the Kitsune2 framework. It only contains a
//! production builder for creating instances using the factory pattern. The
//! individual components of Kitsune2 provide more information about its functionality
//! and types.
//!
//! Kitsune2 is the reference implementation of the [Kitsune2 API](kitsune2_api)
//!
//! [DHT](https://docs.rs/kitsune2_dht/latest/kitsune2_dht/)  
//! [Gossip protocol](https://github.com/holochain/kitsune2/blob/main/crates/gossip/README.md)  
//! [Bootstrap server](https://docs.rs/kitsune2_bootstrap_srv/latest/kitsune2_bootstrap_srv/)  
//! [Core modules](kitsune2_core)  

use kitsune2_api::*;
use kitsune2_core::{
    factories::{self, MemOpStoreFactory},
    Ed25519Verifier,
};
use kitsune2_gossip::K2GossipFactory;
use kitsune2_transport_iroh::IrohTransportFactory;

/// Construct a default production builder for Kitsune2.
///
/// - `verifier` - The default verifier is [Ed25519Verifier].
/// - `kitsune` - The default top-level kitsune module is [factories::CoreKitsuneFactory].
/// - `space` - The default space module is [factories::CoreSpaceFactory].
/// - `peer_store` - The default peer store is [factories::MemPeerStoreFactory].
/// - `bootstrap` - The default bootstrap is [factories::CoreBootstrapFactory].
/// - `fetch` - The default fetch module is [factories::CoreFetchFactory].
/// - `transport` - The default transport is [Tx5TransportFactory].
/// - `op_store` - The default op store is [MemOpStoreFactory].
///                Note: you will likely want to implement your own op store.
/// - `peer_meta_store` - The default peer meta store is [factories::MemPeerMetaStoreFactory].
///                       Note: you will likely want to implement your own peer meta store.
/// - `gossip` - The default gossip module is [K2GossipFactory].
/// - `local_agent_store` - The default local agent store is [factories::CoreLocalAgentStoreFactory].
/// - `publish` - The default publish module is [factories::CorePublishFactory].
pub fn default_builder() -> Builder {
    Builder {
        config: Config::default(),
        verifier: std::sync::Arc::new(Ed25519Verifier),
        auth_material: None,
        kitsune: factories::CoreKitsuneFactory::create(),
        space: factories::CoreSpaceFactory::create(),
        peer_store: factories::MemPeerStoreFactory::create(),
        bootstrap: factories::CoreBootstrapFactory::create(),
        fetch: factories::CoreFetchFactory::create(),
        transport: IrohTransportFactory::create(),
        op_store: MemOpStoreFactory::create(),
        peer_meta_store: factories::MemPeerMetaStoreFactory::create(),
        gossip: K2GossipFactory::create(),
        local_agent_store: factories::CoreLocalAgentStoreFactory::create(),
        publish: factories::CorePublishFactory::create(),
    }
<<<<<<< HEAD
=======
}

#[cfg(test)]
mod test {
    use crate::default_builder;
    use bytes::Bytes;
    use kitsune2_api::{
        BoxFut, DhtArc, DynKitsune, DynSpace, DynSpaceHandler, K2Result,
        KitsuneHandler, LocalAgent, OpId, SpaceHandler, SpaceId, Timestamp,
    };
    use kitsune2_core::{
        factories::{
            config::{CoreBootstrapConfig, CoreBootstrapModConfig},
            MemoryOp,
        },
        Ed25519LocalAgent,
    };
    use kitsune2_gossip::{K2GossipConfig, K2GossipModConfig};
    use kitsune2_test_utils::{
        bootstrap::TestBootstrapSrv, enable_tracing, iter_check, random_bytes,
        space::TEST_SPACE_ID,
    };
    use sbd_server::SbdServer;
    use std::sync::Arc;

    fn create_op_list(num_ops: u16) -> (Vec<Bytes>, Vec<OpId>) {
        let mut ops = Vec::new();
        let mut op_ids = Vec::new();
        for _ in 0..num_ops {
            let op =
                MemoryOp::new(Timestamp::from_micros(0), random_bytes(256));
            let op_id = op.compute_op_id();
            ops.push(op.into());
            op_ids.push(op_id);
        }
        (ops, op_ids)
    }

    #[derive(Debug)]
    struct TestKitsuneHandler;
    impl KitsuneHandler for TestKitsuneHandler {
        fn create_space(
            &self,
            _space_id: SpaceId,
        ) -> BoxFut<'_, K2Result<DynSpaceHandler>> {
            Box::pin(async {
                let space_handler: DynSpaceHandler = Arc::new(TestSpaceHandler);
                Ok(space_handler)
            })
        }
    }

    #[derive(Debug)]
    struct TestSpaceHandler;
    impl SpaceHandler for TestSpaceHandler {}

    async fn make_kitsune_node(
        signal_server_url: &str,
        bootstrap_server_url: &str,
    ) -> (DynSpace, DynKitsune) {
        let kitsune_builder = default_builder().with_default_config().unwrap();
        kitsune_builder
            .config
            .set_module_config(&CoreBootstrapModConfig {
                core_bootstrap: CoreBootstrapConfig {
                    server_url: bootstrap_server_url.to_owned(),
                    backoff_max_ms: 1000,
                    ..Default::default()
                },
            })
            .unwrap();
        // kitsune_builder
        //     .config
        //     .set_module_config(&Tx5TransportModConfig {
        //         tx5_transport: Tx5TransportConfig {
        //             server_url: signal_server_url.to_owned(),
        //             signal_allow_plain_text: true,
        //             ..Default::default()
        //         },
        //     })
        //     .unwrap();
        kitsune_builder
            .config
            .set_module_config(&K2GossipModConfig {
                k2_gossip: K2GossipConfig {
                    initiate_interval_ms: 100,
                    min_initiate_interval_ms: 75,
                    initiate_jitter_ms: 10,
                    round_timeout_ms: 10_000,
                    ..Default::default()
                },
            })
            .unwrap();

        let kitsune_handler = Arc::new(TestKitsuneHandler);
        let kitsune = kitsune_builder.build().await.unwrap();
        kitsune
            .register_handler(kitsune_handler.clone())
            .await
            .unwrap();
        let space = kitsune.space(TEST_SPACE_ID).await.unwrap();

        // Create an agent.
        let local_agent = Arc::new(Ed25519LocalAgent::default());
        local_agent.set_tgt_storage_arc_hint(DhtArc::FULL);

        // Join agent to local space.
        space.local_agent_join(local_agent.clone()).await.unwrap();

        // Wait for agent to publish their info to the bootstrap & peer store.
        iter_check!(5000, 100, {
            if space
                .peer_store()
                .get(local_agent.agent().clone())
                .await
                .unwrap()
                .is_some()
            {
                break;
            }
        });

        (space, kitsune)
    }

    #[tokio::test]
    async fn two_node_gossip() {
        enable_tracing();
        let signal_server = SbdServer::new(Arc::new(sbd_server::Config {
            bind: vec!["127.0.0.1:0".to_string()],
            ..Default::default()
        }))
        .await
        .unwrap();
        let signal_server_url =
            format!("ws://{}", signal_server.bind_addrs()[0]);

        let bootstrap_server = TestBootstrapSrv::new(false).await;
        let bootstrap_server_url = bootstrap_server.addr().to_string();

        // Create 2 Kitsune instances and 1 space with 1 joined agent each.
        let (space_1, _kitsune_1) =
            make_kitsune_node(&signal_server_url, &bootstrap_server_url).await;
        let (space_2, _kitsune_2) =
            make_kitsune_node(&signal_server_url, &bootstrap_server_url).await;

        // Wait for Windows runner to catch up with establishing the connection.
        #[cfg(target_os = "windows")]
        tokio::time::sleep(std::time::Duration::from_secs(5)).await;

        // Insert ops into both spaces' op stores.
        let (ops_1, op_ids_1) = create_op_list(1000);
        space_1
            .op_store()
            .process_incoming_ops(ops_1.clone())
            .await
            .unwrap();
        let (ops_2, op_ids_2) = create_op_list(1000);
        space_2
            .op_store()
            .process_incoming_ops(ops_2.clone())
            .await
            .unwrap();

        // Wait for gossip to exchange all ops.
        iter_check!(5000, 500, {
            let actual_ops_1 = space_1
                .op_store()
                .retrieve_ops(op_ids_2.clone())
                .await
                .unwrap();
            let actual_ops_2 = space_2
                .op_store()
                .retrieve_ops(op_ids_1.clone())
                .await
                .unwrap();
            if actual_ops_1.len() == ops_2.len()
                && actual_ops_2.len() == ops_1.len()
            {
                break;
            } else {
                println!(
                    "space 1 actual ops received {}/expected {}",
                    actual_ops_1.len(),
                    ops_2.len()
                );
                println!(
                    "space 2 actual ops received {}/expected {}",
                    actual_ops_2.len(),
                    ops_1.len()
                );
            }
        });
    }
>>>>>>> 4dc714e8
}<|MERGE_RESOLUTION|>--- conflicted
+++ resolved
@@ -53,201 +53,4 @@
         local_agent_store: factories::CoreLocalAgentStoreFactory::create(),
         publish: factories::CorePublishFactory::create(),
     }
-<<<<<<< HEAD
-=======
-}
-
-#[cfg(test)]
-mod test {
-    use crate::default_builder;
-    use bytes::Bytes;
-    use kitsune2_api::{
-        BoxFut, DhtArc, DynKitsune, DynSpace, DynSpaceHandler, K2Result,
-        KitsuneHandler, LocalAgent, OpId, SpaceHandler, SpaceId, Timestamp,
-    };
-    use kitsune2_core::{
-        factories::{
-            config::{CoreBootstrapConfig, CoreBootstrapModConfig},
-            MemoryOp,
-        },
-        Ed25519LocalAgent,
-    };
-    use kitsune2_gossip::{K2GossipConfig, K2GossipModConfig};
-    use kitsune2_test_utils::{
-        bootstrap::TestBootstrapSrv, enable_tracing, iter_check, random_bytes,
-        space::TEST_SPACE_ID,
-    };
-    use sbd_server::SbdServer;
-    use std::sync::Arc;
-
-    fn create_op_list(num_ops: u16) -> (Vec<Bytes>, Vec<OpId>) {
-        let mut ops = Vec::new();
-        let mut op_ids = Vec::new();
-        for _ in 0..num_ops {
-            let op =
-                MemoryOp::new(Timestamp::from_micros(0), random_bytes(256));
-            let op_id = op.compute_op_id();
-            ops.push(op.into());
-            op_ids.push(op_id);
-        }
-        (ops, op_ids)
-    }
-
-    #[derive(Debug)]
-    struct TestKitsuneHandler;
-    impl KitsuneHandler for TestKitsuneHandler {
-        fn create_space(
-            &self,
-            _space_id: SpaceId,
-        ) -> BoxFut<'_, K2Result<DynSpaceHandler>> {
-            Box::pin(async {
-                let space_handler: DynSpaceHandler = Arc::new(TestSpaceHandler);
-                Ok(space_handler)
-            })
-        }
-    }
-
-    #[derive(Debug)]
-    struct TestSpaceHandler;
-    impl SpaceHandler for TestSpaceHandler {}
-
-    async fn make_kitsune_node(
-        signal_server_url: &str,
-        bootstrap_server_url: &str,
-    ) -> (DynSpace, DynKitsune) {
-        let kitsune_builder = default_builder().with_default_config().unwrap();
-        kitsune_builder
-            .config
-            .set_module_config(&CoreBootstrapModConfig {
-                core_bootstrap: CoreBootstrapConfig {
-                    server_url: bootstrap_server_url.to_owned(),
-                    backoff_max_ms: 1000,
-                    ..Default::default()
-                },
-            })
-            .unwrap();
-        // kitsune_builder
-        //     .config
-        //     .set_module_config(&Tx5TransportModConfig {
-        //         tx5_transport: Tx5TransportConfig {
-        //             server_url: signal_server_url.to_owned(),
-        //             signal_allow_plain_text: true,
-        //             ..Default::default()
-        //         },
-        //     })
-        //     .unwrap();
-        kitsune_builder
-            .config
-            .set_module_config(&K2GossipModConfig {
-                k2_gossip: K2GossipConfig {
-                    initiate_interval_ms: 100,
-                    min_initiate_interval_ms: 75,
-                    initiate_jitter_ms: 10,
-                    round_timeout_ms: 10_000,
-                    ..Default::default()
-                },
-            })
-            .unwrap();
-
-        let kitsune_handler = Arc::new(TestKitsuneHandler);
-        let kitsune = kitsune_builder.build().await.unwrap();
-        kitsune
-            .register_handler(kitsune_handler.clone())
-            .await
-            .unwrap();
-        let space = kitsune.space(TEST_SPACE_ID).await.unwrap();
-
-        // Create an agent.
-        let local_agent = Arc::new(Ed25519LocalAgent::default());
-        local_agent.set_tgt_storage_arc_hint(DhtArc::FULL);
-
-        // Join agent to local space.
-        space.local_agent_join(local_agent.clone()).await.unwrap();
-
-        // Wait for agent to publish their info to the bootstrap & peer store.
-        iter_check!(5000, 100, {
-            if space
-                .peer_store()
-                .get(local_agent.agent().clone())
-                .await
-                .unwrap()
-                .is_some()
-            {
-                break;
-            }
-        });
-
-        (space, kitsune)
-    }
-
-    #[tokio::test]
-    async fn two_node_gossip() {
-        enable_tracing();
-        let signal_server = SbdServer::new(Arc::new(sbd_server::Config {
-            bind: vec!["127.0.0.1:0".to_string()],
-            ..Default::default()
-        }))
-        .await
-        .unwrap();
-        let signal_server_url =
-            format!("ws://{}", signal_server.bind_addrs()[0]);
-
-        let bootstrap_server = TestBootstrapSrv::new(false).await;
-        let bootstrap_server_url = bootstrap_server.addr().to_string();
-
-        // Create 2 Kitsune instances and 1 space with 1 joined agent each.
-        let (space_1, _kitsune_1) =
-            make_kitsune_node(&signal_server_url, &bootstrap_server_url).await;
-        let (space_2, _kitsune_2) =
-            make_kitsune_node(&signal_server_url, &bootstrap_server_url).await;
-
-        // Wait for Windows runner to catch up with establishing the connection.
-        #[cfg(target_os = "windows")]
-        tokio::time::sleep(std::time::Duration::from_secs(5)).await;
-
-        // Insert ops into both spaces' op stores.
-        let (ops_1, op_ids_1) = create_op_list(1000);
-        space_1
-            .op_store()
-            .process_incoming_ops(ops_1.clone())
-            .await
-            .unwrap();
-        let (ops_2, op_ids_2) = create_op_list(1000);
-        space_2
-            .op_store()
-            .process_incoming_ops(ops_2.clone())
-            .await
-            .unwrap();
-
-        // Wait for gossip to exchange all ops.
-        iter_check!(5000, 500, {
-            let actual_ops_1 = space_1
-                .op_store()
-                .retrieve_ops(op_ids_2.clone())
-                .await
-                .unwrap();
-            let actual_ops_2 = space_2
-                .op_store()
-                .retrieve_ops(op_ids_1.clone())
-                .await
-                .unwrap();
-            if actual_ops_1.len() == ops_2.len()
-                && actual_ops_2.len() == ops_1.len()
-            {
-                break;
-            } else {
-                println!(
-                    "space 1 actual ops received {}/expected {}",
-                    actual_ops_1.len(),
-                    ops_2.len()
-                );
-                println!(
-                    "space 2 actual ops received {}/expected {}",
-                    actual_ops_2.len(),
-                    ops_1.len()
-                );
-            }
-        });
-    }
->>>>>>> 4dc714e8
 }