--- conflicted
+++ resolved
@@ -3,14 +3,9 @@
 
 use base64::Engine;
 use iroh::{
-<<<<<<< HEAD
-    endpoint::{Connection, VarInt},
-    Endpoint, NodeAddr, NodeId, RelayMap, RelayMode, RelayUrl, 
-=======
     endpoint::{Connection, SendStream, StoppedError, VarInt},
     net_report::Report,
     Endpoint, NodeAddr, NodeId, RelayMap, RelayMode, RelayUrl, Watcher,
->>>>>>> 53aa64c6
 };
 use kitsune2_api::*;
 use std::{
@@ -283,14 +278,9 @@
         let watch_relay_task = tokio::spawn(async move {
             loop {
                 match e.home_relay().updated().await {
-<<<<<<< HEAD
                     Ok(new_urls) => {
-                        let Some(url) = new_urls else {
-=======
-                    Ok(new_url) => {
                         let Some(url) = new_url.first() else {
                             tracing::error!("New URL is None.");
->>>>>>> 53aa64c6
                             break;
                         };
                         let url = to_peer_url(url.clone().into(), e.node_id())
@@ -439,23 +429,12 @@
             tracing::error!("Failed to get home relay");
             return None;
         };
-<<<<<<< HEAD
-        let Some(url) = urls else {
-            tracing::error!("Failed to get home relay");
-            return None;
-        };
-        Some(
-            to_peer_url(url.clone().into(), self.endpoint.node_id())
-                .expect("Invalid URL"),
-        )
-=======
         let peer_url = to_peer_url(url.clone().into(), self.endpoint.node_id())
             .expect("Invalid URL");
 
         tracing::info!("My peer URL: {peer_url}.");
 
         Some(peer_url)
->>>>>>> 53aa64c6
     }
 
     fn disconnect(
@@ -488,50 +467,9 @@
 
     fn send(&self, peer: Url, data: bytes::Bytes) -> BoxFut<'_, K2Result<()>> {
         Box::pin(async move {
-<<<<<<< HEAD
-            let addr = peer_url_to_node_addr(peer.clone()).map_err(|err| {
-                K2Error::other(format!("bad peer url: {:?}", err))
-            })?;
-
-            let connection_result =
-                self.endpoint.connect(addr.clone(), ALPN).await;
-
-            let connection = match connection_result {
-                Ok(c) => c,
-                Err(err) => {
-                    tracing::warn!("connect() failed: marking {peer} as unresponsive.");
-                    self.handler
-                        .set_unresponsive(peer, Timestamp::now())
-                        .await?;
-
-                    return Err(K2Error::other(format!(
-                        "failed to connect: {err:?}"
-                    )));
-                }
-            };
-            // let mut connections = self.connections.lock().await;
-            // if !connections.contains_key(&addr) {
-            //     connections.insert(addr.clone(), connection.clone());
-            // }
-            // drop(connections);
-
-            // let Some(connection) = connections.get(&addr) else {
-            //     return Err(K2Error::other("no connection with peer"));
-            // };
-
-            let mut send = match connection.open_uni().await {
-                Ok(s) => s,
-
-                Err(err) => {
-                    tracing::warn!("open_uni() failed: Marking {peer} as unresponsive.");
-                    self.handler
-                        .set_unresponsive(peer, Timestamp::now())
-                        .await?;
-=======
             tracing::debug!("Attempting to send message to {peer}.");
 
             let mut send = self.open_send_stream(peer.clone()).await?;
->>>>>>> 53aa64c6
 
             send.write_all(data.as_ref()).await.map_err(|err| {
                 K2Error::other_src("Failed to write all", err)
