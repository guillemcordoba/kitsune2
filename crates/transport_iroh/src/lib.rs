#![deny(missing_docs)]
//! kitsune2 iroh transport module.

use base64::Engine;
use iroh::{
    endpoint::{Connection, SendStream, StoppedError, VarInt},
    net_report::Report,
    Endpoint, NodeAddr, NodeId, RelayMap, RelayMode, RelayUrl, Watcher,
};
use kitsune2_api::*;
use std::{
    collections::{BTreeMap, BTreeSet},
    net::SocketAddr,
    sync::Arc,
};
use tokio::{sync::Mutex, task::AbortHandle};

#[allow(missing_docs)]
pub mod config {
    /// Configuration parameters for [IrohTransportFactory](super::IrohTransportFactory).
    #[derive(Debug, Clone, serde::Serialize, serde::Deserialize)]
    #[serde(rename_all = "camelCase")]
    pub struct IrohTransportConfig {
        pub custom_relay_url: Option<String>,
    }

    impl Default for IrohTransportConfig {
        fn default() -> Self {
            Self {
                custom_relay_url: None,
            }
        }
    }

    /// Module-level configuration for IrohTransport.
    #[derive(Debug, Default, Clone, serde::Serialize, serde::Deserialize)]
    #[serde(rename_all = "camelCase")]
    pub struct IrohTransportModConfig {
        /// IrohTransport configuration.
        pub iroh_transport: IrohTransportConfig,
    }
}

pub use config::*;
/// Provides a Kitsune2 transport module based on the iroh crate.
#[derive(Debug)]
pub struct IrohTransportFactory {}

impl IrohTransportFactory {
    /// Construct a new IrohTransportFactory.
    pub fn create() -> DynTransportFactory {
        let out: DynTransportFactory = Arc::new(IrohTransportFactory {});
        out
    }
}

impl TransportFactory for IrohTransportFactory {
    fn default_config(&self, config: &mut Config) -> K2Result<()> {
        config.set_module_config(&IrohTransportModConfig::default())
    }

    fn validate_config(&self, config: &Config) -> K2Result<()> {
        let config: IrohTransportModConfig = config.get_module_config()?;

        // make sure our relay server url is parse-able.i
        if let Some(relay_url) = config.iroh_transport.custom_relay_url {
            let _sig = url::Url::parse(relay_url.as_str()).map_err(|err| {
                K2Error::other_src("invalid iroh custom relay url", err)
            })?;
        }

        Ok(())
    }

    fn create(
        &self,
        builder: Arc<Builder>,
        handler: DynTxHandler,
    ) -> BoxFut<'static, K2Result<DynTransport>> {
        Box::pin(async move {
            let config: IrohTransportModConfig =
                builder.config.get_module_config()?;

            let handler = TxImpHnd::new(handler);
            let imp =
                IrohTransport::create(config.iroh_transport, handler.clone())
                    .await?;
            Ok(DefaultTransport::create(&handler, imp))
        })
    }
}

const ALPN: &[u8] = b"kitsune2";

#[derive(Debug, Clone)]
struct PeerConnection {
    connection: Connection,
    recv_abort_handle: AbortHandle,
}

struct IrohTransport {
    handler: Arc<TxImpHnd>,
    endpoint: Arc<Endpoint>,
    connections: Arc<Mutex<BTreeMap<NodeAddr, PeerConnection>>>,
    tasks: Vec<AbortHandle>,
}

impl IrohTransport {
    async fn open_send_stream(
        &self,
        peer_url: Url,
    ) -> Result<SendStream, K2Error> {
        let node_addr = peer_url_to_node_addr(peer_url.clone())
            .map_err(|err| K2Error::other_src("bad peer url", err))?;

        let connections = self.connections.lock().await;

        let connection = if let Some(connection) =
            connections.get(&node_addr)
        {
<<<<<<< HEAD
            (connection.connection.clone(), true)
=======
            connection.connection.clone()
>>>>>>> 1dba534c
        } else {
            drop(connections);
            let connection = match self
                .endpoint
                .connect(node_addr.clone(), ALPN)
                .await
            {
                Ok(c) => c,
                Err(err) => {
                    tracing::warn!(
                        "connect() failed: marking {peer_url} as unresponsive"
                    );
                    self.handler
                        .set_unresponsive(peer_url.clone(), Timestamp::now())
                        .await?;
                    return Err(K2Error::other(format!(
                        "failed to connect: {err:?}"
                    )));
                }
            };

            tracing::debug!("Connect with {peer_url} successful.");

            let recv_abort_handle = setup_incoming_listener(
                self.endpoint.clone(),
                &connection,
                self.handler.clone(),
            );
            let mut connections = self.connections.lock().await;
            if let Some(c) = connections.get(&node_addr) {
                c.recv_abort_handle.abort();
                c.connection.close(VarInt::from_u32(0), b"disconnected");
            }
            connections.insert(
                node_addr.clone(),
                PeerConnection {
                    connection: connection.clone(),
                    recv_abort_handle,
                },
            );
<<<<<<< HEAD
            (connection, false)
=======
            connection
>>>>>>> 1dba534c
        };

        match connection.open_uni().await {
            Ok(s) => {
                tracing::debug!("open_uni() to {peer_url} successful.");

                Ok(s)
            }
<<<<<<< HEAD
            Err(err) if existing => {
                tracing::info!("open_uni() with existing connection to {peer_url} failed: {err:?}. Recreating connection.");
                let connection = match self
                    .endpoint
                    .connect(node_addr.clone(), ALPN)
                    .await
                {
                    Ok(c) => c,
                    Err(err) => {
                        tracing::warn!(
                            "connect() failed: marking {peer_url} as unresponsive"
                        );
                        self.handler
                            .set_unresponsive(
                                peer_url.clone(),
                                Timestamp::now(),
                            )
                            .await?;
                        return Err(K2Error::other(format!(
                            "failed to connect: {err:?}"
                        )));
                    }
                };

                tracing::debug!("Connect with {peer_url} successful.");
                let mut connections = self.connections.lock().await;
                let recv_abort_handle = setup_incoming_listener(
                    self.endpoint.clone(),
                    &connection,
                    self.handler.clone(),
                );
                if let Some(c) = connections.get(&node_addr) {
                    c.recv_abort_handle.abort();
                    c.connection.close(VarInt::from_u32(0), b"disconnected");
                }
                connections.insert(
                    node_addr.clone(),
                    PeerConnection {
                        connection: connection.clone(),
                        recv_abort_handle,
                    },
                );
                drop(connections);

                match connection.open_uni().await {
                    Ok(s) => Ok(s),
                    Err(err) => {
                        tracing::warn!(
                            "open_uni() failed: marking {peer_url} as unresponsive"
                        );
                        self.handler
                            .set_unresponsive(
                                peer_url.clone(),
                                Timestamp::now(),
                            )
                            .await?;
                        return Err(K2Error::other(format!(
                            "failed to open_uni(): {err:?}"
                        )));
                    }
                }
            }
=======
>>>>>>> 1dba534c
            Err(err) => {
                tracing::info!("open_uni() with existing connection to {peer_url} failed: {err:?}. Marking {peer_url} as unresponsive.");
                self.handler
                    .set_unresponsive(peer_url.clone(), Timestamp::now())
                    .await?;
                return Err(K2Error::other(format!(
                    "failed to open_uni(): {err:?}"
                )));
            }
        }
    }
}

impl std::fmt::Debug for IrohTransport {
    fn fmt(&self, f: &mut std::fmt::Formatter<'_>) -> std::fmt::Result {
        write!(
            f,
            "IrohTransport {{
                endpoint: {:?},
                connections: {:?},
            }}",
            self.endpoint, self.connections
        )
    }
}

impl Drop for IrohTransport {
    fn drop(&mut self) {
        for task in &mut self.tasks {
            task.abort();
        }
        tokio::runtime::Handle::current().block_on(async move {
            self.endpoint.close().await;
        });
    }
}

impl IrohTransport {
    pub async fn create(
        config: IrohTransportConfig,
        handler: Arc<TxImpHnd>,
    ) -> K2Result<DynTxImp> {
        let relay_mode = match config.custom_relay_url {
            Some(relay_url_str) => {
                let relay_url = url::Url::parse(relay_url_str.as_str())
                    .map_err(|err| {
                        K2Error::other_src(
                            "Failed to parse custom relay url",
                            err,
                        )
                    })?;
                RelayMode::Custom(RelayMap::from(RelayUrl::from(relay_url)))
            }
            None => RelayMode::Default,
        };
        let endpoint = iroh::Endpoint::builder()
            .relay_mode(relay_mode)
            .alpns(vec![ALPN.to_vec()])
            .bind()
            .await
            .map_err(|err| {
                K2Error::other_src("failed to bind endpoint", err)
            })?;

        let _relay_url = endpoint.home_relay().initialized().await;
        let endpoint = Arc::new(endpoint);

        let connections = Arc::new(Mutex::new(BTreeMap::new()));
        let h = handler.clone();
        let e = endpoint.clone();
        let watch_relay_task = tokio::spawn(async move {
            loop {
                match e.home_relay().updated().await {
                    Ok(new_urls) => {
                        let Some(url) = new_urls.first() else {
                            tracing::error!("New URL is None.");
                            break;
                        };
                        let url = to_peer_url(url.clone().into(), e.node_id())
                            .expect("Invalid URL");

                        tracing::info!("New relay URL: {url:?}");

                        h.new_listening_address(url).await
                    }
                    Err(err) => {
                        tracing::error!(
                            "Failed to get new relay url: {err:?}."
                        );
                    }
                }
            }
        })
        .abort_handle();

        // If we change our offline/online status, create new agent info
        let h = handler.clone();
        let e = endpoint.clone();
        let net_report_task = tokio::spawn(async move {
            let mut maybe_last_report: Option<Report> = None;
            loop {
                match e.net_report().updated().await {
                    Ok(Some(report)) => {
                        tracing::debug!("New network report: {report:?}.");
                        let lr = maybe_last_report.clone();
                        maybe_last_report = Some(report.clone());
                        let Some(last_report) = lr else {
                            continue;
                        };

                        if last_report.udp_v4 == report.udp_v4 {
                            continue;
                        }

                        tracing::warn!(
                            "Network changed! Online status: {}.",
                            report.udp_v4
                        );

                        let Some(url) = report.preferred_relay else {
                            continue;
                        };

                        tracing::info!(
                            "Reconnected to relay: sending new agent info."
                        );

                        let url = to_peer_url(url.clone().into(), e.node_id())
                            .expect("Invalid URL");

                        h.new_listening_address(url).await;
                    }
                    Ok(None) => {}
                    Err(err) => {
                        tracing::error!("Failed to get net report: {err:?}.");
                    }
                }
            }
        })
        .abort_handle();

        let evt_task = tokio::task::spawn(evt_task(
            connections.clone(),
            handler.clone(),
            endpoint.clone(),
        ))
        .abort_handle();

        let out: DynTxImp = Arc::new(Self {
            handler,
            endpoint,
            connections,
            tasks: vec![watch_relay_task, net_report_task, evt_task],
        });

        Ok(out)
    }
}

fn peer_url_to_node_addr(peer_url: Url) -> Result<NodeAddr, K2Error> {
    let url = url::Url::parse(peer_url.as_str()).map_err(|err| {
        K2Error::other(format!("Failed to parse peer url: {err:?}"))
    })?;
    let Some(peer_id) = peer_url.peer_id() else {
        return Err(K2Error::other("empty peer url"));
    };
    let decoded_peer_id = base64::prelude::BASE64_URL_SAFE_NO_PAD
        .decode(peer_id)
        .map_err(|err| K2Error::other_src("failed to decode peer id", err))?;
    let node_id = NodeId::try_from(decoded_peer_id.as_slice())
        .map_err(|err| K2Error::other_src("bad peer id", err))?;

    let relay_url = url::Url::parse(
        format!("{}://{}", url.scheme(), peer_url.addr()).as_str(),
    )
    .map_err(|err| K2Error::other_src("Bad addr", err))?;

    Ok(NodeAddr {
        node_id,
        relay_url: Some(RelayUrl::from(relay_url)),
        direct_addresses: BTreeSet::new(),
    })
}

fn to_peer_url(url: url::Url, node_id: NodeId) -> Result<Url, K2Error> {
    let port = url.port().unwrap_or(443);

    let mut url_str = url.to_string();
    if let Some(s) = url_str.strip_suffix("./") {
        url_str = s.to_string();
    }
    let u = format!(
        "{}:{port}/{}",
        url_str,
        base64::prelude::BASE64_URL_SAFE_NO_PAD.encode(node_id)
    );
    Url::from_str(u.as_str())
}

fn node_addr_to_peer_url(node_addr: NodeAddr) -> Result<Url, K2Error> {
    match node_addr.relay_url {
        Some(relay_url) => to_peer_url(relay_url.into(), node_addr.node_id),
        None => {
            let Some(direct_address) = node_addr
                .direct_addresses
                .into_iter()
                .collect::<Vec<SocketAddr>>()
                .first()
                .cloned()
            else {
                return Err(K2Error::other(
                    "node addr has no relay url and no direct addresses",
                ));
            };
            let Ok(url) =
                url::Url::parse(format!("http://{}", direct_address).as_str())
            else {
                return Err(K2Error::other("Failed to parse direct addresses"));
            };
            to_peer_url(url, node_addr.node_id)
        }
    }
}

impl TxImp for IrohTransport {
    fn url(&self) -> Option<Url> {
        let home_relays = self.endpoint.home_relay().get();
        let Some(url) = home_relays.first() else {
            tracing::error!("Failed to get home relay");
            return None;
        };
        let peer_url = to_peer_url(url.clone().into(), self.endpoint.node_id())
            .expect("Invalid URL");

        tracing::info!("My peer URL: {peer_url}.");

        Some(peer_url)
    }

    fn disconnect(
        &self,
        peer: Url,
        _payload: Option<(String, bytes::Bytes)>,
    ) -> BoxFut<'_, ()> {
        Box::pin(async move {
            tracing::debug!("Disconnecting from {peer}.");
            let Ok(addr) = peer_url_to_node_addr(peer) else {
                tracing::error!("Bad peer url to node addr");
                return;
            };
            let mut connections = self.connections.lock().await;
            if let Some(peer_connection) = connections.get(&addr) {
                peer_connection
                    .connection
                    .close(VarInt::from_u32(0), b"disconnected");
                peer_connection.recv_abort_handle.abort();
                connections.remove(&addr);
            }
            ()
        })
    }

    fn send(&self, peer: Url, data: bytes::Bytes) -> BoxFut<'_, K2Result<()>> {
        Box::pin(async move {
            tracing::debug!("Attempting to send message to {peer}.");

            let mut send = self.open_send_stream(peer.clone()).await?;

            send.write_all(data.as_ref()).await.map_err(|err| {
                K2Error::other_src("Failed to write all", err)
            })?;
            send.finish().map_err(|err| {
                K2Error::other_src("Failed to close stream", err)
            })?;
            if let Err(err) = send.stopped().await {
                tracing::warn!(
                    "stopped() failed: marking {peer} as unresponsive"
                );
                self.handler
                    .set_unresponsive(peer.clone(), Timestamp::now())
                    .await?;
                if let StoppedError::ConnectionLost(_) = err {
                    let mut connections = self.connections.lock().await;
                    let addr = peer_url_to_node_addr(peer.clone())?;
                    if let Some(connection) = connections.get(&addr) {
                        connection
                            .connection
                            .close(VarInt::from_u32(0), b"disconnected");
                        connections.remove(&addr);
                    }
                }
                return Err(K2Error::other_src("error stopping", err));
            }

            tracing::debug!("Write all with {peer} successful.");
            Ok(())
        })
    }

    fn dump_network_stats(&self) -> BoxFut<'_, K2Result<TransportStats>> {
        Box::pin(async move {
            let connections = self.connections.lock().await;
            let peer_urls: BTreeSet<Url> = connections
                .iter()
                .filter_map(|(node_addr, _)| {
                    node_addr_to_peer_url(node_addr.clone()).ok()
                })
                .collect();

            Ok(TransportStats {
                backend: format!("iroh"),
                peer_urls: peer_urls.into_iter().collect(),
                connections: connections
                    .iter()
                    .map(|(peer_addr, conn)| TransportConnectionStats {
                        pub_key: base64::prelude::BASE64_URL_SAFE_NO_PAD
                            .encode(peer_addr.node_id),
                        send_message_count: 0,
                        send_bytes: 0,
                        recv_message_count: 0,
                        recv_bytes: 0,
                        opened_at_s: 0,
                        is_webrtc: false,
                    })
                    .collect(),
            })
        })
    }

    fn get_connected_peers(&self) -> BoxFut<'_, K2Result<Vec<Url>>> {
        Box::pin(async move {
            let connections = self.connections.lock().await;
            Ok(connections
                .keys()
                .map(|addr| node_addr_to_peer_url(addr.clone()).unwrap())
                .collect())
        })
    }
}

async fn evt_task(
    connections: Arc<Mutex<BTreeMap<NodeAddr, PeerConnection>>>,
    handler: Arc<TxImpHnd>,
    endpoint: Arc<Endpoint>,
) {
    while let Some(incoming) = endpoint.accept().await {
        let endpoint = endpoint.clone();
        let handler = handler.clone();
        let connections = connections.clone();
        tokio::spawn(async move {
            let connection = match incoming.await {
                Ok(c) => c,
                Err(err) => {
                    tracing::error!("Incoming connection error: {err:?}.");
                    return;
                }
            };
            let Ok(node_id) = connection.remote_node_id() else {
                tracing::error!("Remote node id error");
                return;
            };

            let Some(remote_info) = endpoint.remote_info(node_id) else {
                tracing::error!("Remote info error ");
                return;
            };
            let node_addr: NodeAddr = remote_info.into();
            let recv_abort_handle =
                setup_incoming_listener(endpoint, &connection, handler.clone());
            let mut connections = connections.lock().await;
            if let Some(c) = connections.get(&node_addr) {
                c.recv_abort_handle.abort();
                c.connection.close(VarInt::from_u32(0), b"disconnected");
            }

            connections.insert(
                node_addr.clone(),
                PeerConnection {
                    connection,
                    recv_abort_handle,
                },
            );
        });
    }
}

fn setup_incoming_listener(
    endpoint: Arc<Endpoint>,
    connection: &Connection,
    handler: Arc<TxImpHnd>,
) -> tokio::task::AbortHandle {
    let connection = connection.clone();
    tokio::spawn(async move {
        loop {
            let result = connection.accept_uni().await;
            let Ok(mut recv) = result else {
                tracing::error!("Accept uni error: {result:?}");
                return;
            };

            let Ok(data) = recv.read_to_end(1_000_000_000).await else {
                tracing::error!("Read to end error");
                return;
            };
            let Ok(node_id) = connection.remote_node_id() else {
                tracing::error!("Remote node id error");
                return;
            };

            let Some(remote_info) = endpoint.remote_info(node_id) else {
                tracing::error!("Remote info error ");
                return;
            };
            let Some(relay_url_info) = remote_info.relay_url else {
                tracing::error!("Remote info error ");
                return;
            };

            let Ok(peer) =
                to_peer_url(relay_url_info.relay_url.into(), node_id)
            else {
                tracing::error!("Url from str error");
                return;
            };
            tracing::debug!("Incoming accept_uni received for {peer}.");

            let Ok(()) = handler.recv_data(peer.clone(), data.into()) else {
                tracing::error!("recv_data error");
                return;
            };

            tracing::debug!("Correctly recv_data for {peer}.");
        }
    })
    .abort_handle()
}<|MERGE_RESOLUTION|>--- conflicted
+++ resolved
@@ -118,11 +118,7 @@
         let connection = if let Some(connection) =
             connections.get(&node_addr)
         {
-<<<<<<< HEAD
-            (connection.connection.clone(), true)
-=======
             connection.connection.clone()
->>>>>>> 1dba534c
         } else {
             drop(connections);
             let connection = match self
@@ -163,11 +159,7 @@
                     recv_abort_handle,
                 },
             );
-<<<<<<< HEAD
-            (connection, false)
-=======
             connection
->>>>>>> 1dba534c
         };
 
         match connection.open_uni().await {
@@ -176,71 +168,6 @@
 
                 Ok(s)
             }
-<<<<<<< HEAD
-            Err(err) if existing => {
-                tracing::info!("open_uni() with existing connection to {peer_url} failed: {err:?}. Recreating connection.");
-                let connection = match self
-                    .endpoint
-                    .connect(node_addr.clone(), ALPN)
-                    .await
-                {
-                    Ok(c) => c,
-                    Err(err) => {
-                        tracing::warn!(
-                            "connect() failed: marking {peer_url} as unresponsive"
-                        );
-                        self.handler
-                            .set_unresponsive(
-                                peer_url.clone(),
-                                Timestamp::now(),
-                            )
-                            .await?;
-                        return Err(K2Error::other(format!(
-                            "failed to connect: {err:?}"
-                        )));
-                    }
-                };
-
-                tracing::debug!("Connect with {peer_url} successful.");
-                let mut connections = self.connections.lock().await;
-                let recv_abort_handle = setup_incoming_listener(
-                    self.endpoint.clone(),
-                    &connection,
-                    self.handler.clone(),
-                );
-                if let Some(c) = connections.get(&node_addr) {
-                    c.recv_abort_handle.abort();
-                    c.connection.close(VarInt::from_u32(0), b"disconnected");
-                }
-                connections.insert(
-                    node_addr.clone(),
-                    PeerConnection {
-                        connection: connection.clone(),
-                        recv_abort_handle,
-                    },
-                );
-                drop(connections);
-
-                match connection.open_uni().await {
-                    Ok(s) => Ok(s),
-                    Err(err) => {
-                        tracing::warn!(
-                            "open_uni() failed: marking {peer_url} as unresponsive"
-                        );
-                        self.handler
-                            .set_unresponsive(
-                                peer_url.clone(),
-                                Timestamp::now(),
-                            )
-                            .await?;
-                        return Err(K2Error::other(format!(
-                            "failed to open_uni(): {err:?}"
-                        )));
-                    }
-                }
-            }
-=======
->>>>>>> 1dba534c
             Err(err) => {
                 tracing::info!("open_uni() with existing connection to {peer_url} failed: {err:?}. Marking {peer_url} as unresponsive.");
                 self.handler
