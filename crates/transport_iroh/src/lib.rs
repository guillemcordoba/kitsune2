#![deny(missing_docs)]
//! kitsune2 iroh transport module.

use base64::Engine;
use iroh::{
    endpoint::{Connection, DirectAddr, SendStream, StoppedError, VarInt},
    net_report::Report,
    Endpoint, NodeAddr, NodeId, RelayMap, RelayMode, RelayUrl, Watcher,
};
use kitsune2_api::*;
use std::{
    collections::{BTreeMap, BTreeSet},
    net::SocketAddr,
    sync::Arc,
};
use tokio::{sync::Mutex, task::AbortHandle};

#[allow(missing_docs)]
pub mod config {
    /// Configuration parameters for [IrohTransportFactory](super::IrohTransportFactory).
    #[derive(Debug, Clone, serde::Serialize, serde::Deserialize)]
    #[serde(rename_all = "camelCase")]
    pub struct IrohTransportConfig {
        pub custom_relay_url: Option<String>,
    }

    impl Default for IrohTransportConfig {
        fn default() -> Self {
            Self {
                custom_relay_url: None,
            }
        }
    }

    /// Module-level configuration for IrohTransport.
    #[derive(Debug, Default, Clone, serde::Serialize, serde::Deserialize)]
    #[serde(rename_all = "camelCase")]
    pub struct IrohTransportModConfig {
        /// IrohTransport configuration.
        pub iroh_transport: IrohTransportConfig,
    }
}

pub use config::*;
/// Provides a Kitsune2 transport module based on the iroh crate.
#[derive(Debug)]
pub struct IrohTransportFactory {}

impl IrohTransportFactory {
    /// Construct a new IrohTransportFactory.
    pub fn create() -> DynTransportFactory {
        let out: DynTransportFactory = Arc::new(IrohTransportFactory {});
        out
    }
}

impl TransportFactory for IrohTransportFactory {
    fn default_config(&self, config: &mut Config) -> K2Result<()> {
        config.set_module_config(&IrohTransportModConfig::default())
    }

    fn validate_config(&self, config: &Config) -> K2Result<()> {
        let config: IrohTransportModConfig = config.get_module_config()?;

        // make sure our relay server url is parse-able.i
        if let Some(relay_url) = config.iroh_transport.custom_relay_url {
            let _sig = url::Url::parse(relay_url.as_str()).map_err(|err| {
                K2Error::other_src("invalid iroh custom relay url", err)
            })?;
        }

        Ok(())
    }

    fn create(
        &self,
        builder: Arc<Builder>,
        handler: DynTxHandler,
    ) -> BoxFut<'static, K2Result<DynTransport>> {
        Box::pin(async move {
            let config: IrohTransportModConfig =
                builder.config.get_module_config()?;

            let handler = TxImpHnd::new(handler);
            let imp =
                IrohTransport::create(config.iroh_transport, handler.clone())
                    .await?;
            Ok(DefaultTransport::create(&handler, imp))
        })
    }
}

const ALPN: &[u8] = b"kitsune2";

#[derive(Debug, Clone)]
struct PeerConnection {
    connection: Connection,
    recv_abort_handle: AbortHandle,
<<<<<<< HEAD
    current_peer_url: Url,
=======
    opened_at_s: u64,
>>>>>>> aada3a45
}

struct IrohTransport {
    handler: Arc<TxImpHnd>,
    endpoint: Arc<Endpoint>,
    connections: Arc<Mutex<BTreeMap<NodeId, PeerConnection>>>,
    tasks: Vec<AbortHandle>,
}

impl IrohTransport {
    async fn open_send_stream(
        &self,
        peer_url: Url,
    ) -> Result<SendStream, K2Error> {
        let node_id = peer_url_to_node_id(peer_url.clone())
            .map_err(|err| K2Error::other_src("bad peer url", err))?;

        let mut connections = self.connections.lock().await;

<<<<<<< HEAD
        let connection = if let Some(connection) = connections.get_mut(&node_id)
        {
            connection.current_peer_url = peer_url.clone();
=======
        let connection = if let Some(connection) = connections.get(&node_addr) {
>>>>>>> aada3a45
            connection.connection.clone()
        } else {
            drop(connections);
            let node_addr = peer_url_to_node_addr(peer_url.clone())
                .map_err(|err| K2Error::other_src("bad peer url", err))?;

            tracing::info!("Connecting to peer url {peer_url} through node address {node_addr:?}.");

            let connection = match self
                .endpoint
                .connect(node_addr.clone(), ALPN)
                .await
            {
                Ok(c) => c,
                Err(err) => {
                    tracing::warn!(
                        "connect() failed: marking {peer_url} as unresponsive"
                    );
                    self.handler
                        .set_unresponsive(peer_url.clone(), Timestamp::now())
                        .await?;
                    return Err(K2Error::other(format!(
                        "failed to connect: {err:?}"
                    )));
                }
            };

            tracing::debug!("Connect with {peer_url} successful.");

            let recv_abort_handle = setup_incoming_listener(
                self.endpoint.clone(),
                self.connections.clone(),
                &connection,
                self.handler.clone(),
            );
            let mut connections = self.connections.lock().await;
            if let Some(c) = connections.get(&node_id) {
                c.recv_abort_handle.abort();
                c.connection.close(VarInt::from_u32(0), b"disconnected");
            }
            connections.insert(
                node_id.clone(),
                PeerConnection {
                    connection: connection.clone(),
                    recv_abort_handle,
<<<<<<< HEAD
                    current_peer_url: peer_url.clone(),
=======
                    opened_at_s: Timestamp::now().as_micros() as u64
                        / 1_000_000,
>>>>>>> aada3a45
                },
            );
            connection
        };

        match connection.open_uni().await {
            Ok(s) => {
                tracing::debug!("open_uni() to {peer_url} successful.");

                Ok(s)
            }
            Err(err) => {
                tracing::info!(
                    "open_uni() with {peer_url} failed: {err:?}. Marking {peer_url} as unresponsive."
                );
                self.handler
                    .set_unresponsive(peer_url.clone(), Timestamp::now())
                    .await?;
                return Err(K2Error::other(format!(
                    "failed to open_uni(): {err:?}"
                )));
            }
        }
    }
}

impl std::fmt::Debug for IrohTransport {
    fn fmt(&self, f: &mut std::fmt::Formatter<'_>) -> std::fmt::Result {
        write!(
            f,
            "IrohTransport {{
                endpoint: {:?},
                connections: {:?},
            }}",
            self.endpoint, self.connections
        )
    }
}

impl Drop for IrohTransport {
    fn drop(&mut self) {
        for task in &mut self.tasks {
            task.abort();
        }
        tokio::runtime::Handle::current().block_on(async move {
            self.endpoint.close().await;
        });
    }
}

impl IrohTransport {
    pub async fn create(
        config: IrohTransportConfig,
        handler: Arc<TxImpHnd>,
    ) -> K2Result<DynTxImp> {
        let relay_mode = match config.custom_relay_url {
            Some(relay_url_str) => {
                let relay_url = url::Url::parse(relay_url_str.as_str())
                    .map_err(|err| {
                        K2Error::other_src(
                            "Failed to parse custom relay url",
                            err,
                        )
                    })?;
                RelayMode::Custom(RelayMap::from(RelayUrl::from(relay_url)))
            }
            None => RelayMode::Default,
        };
        let endpoint = iroh::Endpoint::builder()
            .relay_mode(relay_mode)
            .alpns(vec![ALPN.to_vec()])
            .bind()
            .await
            .map_err(|err| {
                K2Error::other_src("failed to bind endpoint", err)
            })?;

        let endpoint = Arc::new(endpoint);

        let connections = Arc::new(Mutex::new(BTreeMap::new()));
        let h = handler.clone();
        let e = endpoint.clone();
        let watch_relay_task = tokio::spawn(async move {
            loop {
                match e.home_relay().updated().await {
                    Ok(_) => {
                        let url = match get_endpoint_peer_url(e.clone()) {
                            Ok(u) => u,
                            Err(err) => {
                                tracing::error!(
                                    "Failed to get my endpoint peer url: {err}."
                                );
                                continue;
                            }
                        };
                        tracing::info!("New listening address: {}.", url);
                        h.new_listening_address(url).await;
                    }
                    Err(err) => {
                        tracing::error!(
                            "Failed to get new relay url: {err:?}."
                        );
                    }
                }
            }
        })
        .abort_handle();

        // If we change our offline/online status, create new agent info
        let h = handler.clone();
        let e = endpoint.clone();
        let net_report_task = tokio::spawn(async move {
            let mut maybe_last_report: Option<Report> = None;
            loop {
                match e.net_report().updated().await {
                    Ok(Some(report)) => {

                        tracing::info!("New network report: {report:?}.");

                        let lr = maybe_last_report.clone();
                        maybe_last_report = Some(report.clone());

                        match lr {
                            Some(last_report) => {
                                if last_report.udp_v4 && report.udp_v4 {
                                    continue;
                                }
                            }
                            None => {}
                        }

                        tracing::warn!(
                            "Network changed! Online status: {}.",
                            report.udp_v4
                        );

                        let url = match get_endpoint_peer_url(e.clone()) {
                            Ok(url) => url,
                            Err(err) => {
                                tracing::error!("Failed to get my endpoint peer url: {err:?}.");
                                continue;
                            }
                        };

                        tracing::info!("New listening address: {}.", url) ;
                        h.new_listening_address(url).await;
                    }
                    Ok(None) => {}
                    Err(err) => {
                        tracing::error!("Failed to get net report: {err:?}.");
                    }
                }
            }
        })
        .abort_handle();

        let evt_task = tokio::task::spawn(evt_task(
            connections.clone(),
            handler.clone(),
            endpoint.clone(),
        ))
        .abort_handle();

        let out: DynTxImp = Arc::new(Self {
            handler,
            endpoint,
            connections,
            tasks: vec![watch_relay_task, net_report_task, evt_task],
        });

        Ok(out)
    }
}

fn get_endpoint_peer_url(endpoint: Arc<Endpoint>) -> Result<Url, K2Error> {
    let report = endpoint.net_report().get();
    let relays = endpoint.home_relay().get().first().cloned();
    let url: url::Url = match (relays, report) {
        (Some(relay_url), None) => relay_url.clone().into(),
        (Some(relay_url), Some(report)) if report.udp_v4 => {
            relay_url.clone().into()
        }
        _ => {
            let bound_sockets = endpoint.bound_sockets();

            let url = match (
                local_ip_address::local_ip(),
                bound_sockets.first(),
            ) {
                (Ok(local_ip), Some(bound_socket)) => url::Url::parse(
                    format!("http://{local_ip}:{}", bound_socket.port())
                        .as_str(),
                )
                .map_err(|err| {
                    K2Error::other_src(
                        "Failed to parse direct address into URL.",
                        err,
                    )
                })?,
                _ => {
                    let direct_addresses =
                        endpoint.direct_addresses().get().unwrap_or_default();
                    let local_192_address = direct_addresses
                        .iter()
                        .find(|a| a.addr.to_string().starts_with("192."));
                    let local_172_address = direct_addresses
                        .iter()
                        .find(|a| a.addr.to_string().starts_with("172."));
                    let local_10_address = direct_addresses
                        .iter()
                        .find(|a| a.addr.to_string().starts_with("10."));
                    let Some(direct_address) = local_192_address
                        .or(local_172_address)
                        .or(local_10_address)
                        .or(direct_addresses.first())
                        .cloned()
                    else {
                        return Err(K2Error::other(
                            "node addr has no relay url and no direct addresses",
                        ));
                    };
                    url::Url::parse(
                        format!(
                            "http://{}:{}",
                            direct_address
                                .addr
                                .ip()
                                .to_string()
                                .replace("/", ""),
                            direct_address.addr.port()
                        )
                        .as_str(),
                    )
                    .map_err(|err| {
                        K2Error::other_src(
                            "Failed to parse direct address into URL.",
                            err,
                        )
                    })?
                }
            };
            url
        }
    };
    to_peer_url(url.clone().into(), endpoint.node_id())
}

fn peer_url_to_node_addr(peer_url: Url) -> Result<NodeAddr, K2Error> {
    let url = url::Url::parse(peer_url.as_str()).map_err(|err| {
        K2Error::other(format!("Failed to parse peer url: {err:?}"))
    })?;
    let node_id = peer_url_to_node_id(peer_url.clone())?;

    if url.domain().is_none() {
        let direct_address = url::Url::parse(
            format!("{}://{}", url.scheme(), peer_url.addr()).as_str(),
        )
        .map_err(|err| K2Error::other_src("Bad addr", err))?;
        let direct_addresses: BTreeSet<SocketAddr> = direct_address
            .socket_addrs(|| None)
            .map_err(|err| K2Error::other_src("Invalid socket addrs", err))?
            .into_iter()
            .collect();

        Ok(NodeAddr {
            node_id,
            relay_url: None,
            direct_addresses,
        })
    } else {
        let relay_url = url::Url::parse(
            format!("{}://{}", url.scheme(), peer_url.addr()).as_str(),
        )
        .map_err(|err| K2Error::other_src("Bad addr", err))?;

        Ok(NodeAddr {
            node_id,
            relay_url: Some(RelayUrl::from(relay_url)),
            direct_addresses: BTreeSet::new(),
        })
    }
}

fn peer_url_to_node_id(peer_url: Url) -> Result<NodeId, K2Error> {
    let Some(peer_id) = peer_url.peer_id() else {
        return Err(K2Error::other("empty peer url"));
    };
    let decoded_peer_id = base64::prelude::BASE64_URL_SAFE_NO_PAD
        .decode(peer_id)
        .map_err(|err| K2Error::other_src("failed to decode peer id", err))?;
    let node_id = NodeId::try_from(decoded_peer_id.as_slice())
        .map_err(|err| K2Error::other_src("bad peer id", err))?;

    Ok(node_id)
}

fn to_peer_url(url: url::Url, node_id: NodeId) -> Result<Url, K2Error> {
    let port = match url.port() {
        Some(_) => format!(""),
        None => format!(":443"),
    };

    let mut url_str = url.to_string();
    if let Some(s) = url_str.strip_suffix("./") {
        url_str = s.to_string();
    }
    if let Some(s) = url_str.strip_suffix("/") {
        url_str = s.to_string();
    }
    let u = format!(
        "{url_str}{port}/{}",
        base64::prelude::BASE64_URL_SAFE_NO_PAD.encode(node_id)
    );
    Url::from_str(u.as_str())
}

fn node_addr_to_peer_url(node_addr: NodeAddr) -> Result<Url, K2Error> {
    match node_addr.relay_url {
        Some(relay_url) => to_peer_url(relay_url.into(), node_addr.node_id),
        None => {
            let direct_addresses = node_addr
                .direct_addresses
                .into_iter()
                .collect::<Vec<SocketAddr>>();
            let local_192_address = direct_addresses
                .iter()
                .find(|a| a.to_string().starts_with("192."));
            let local_172_address = direct_addresses
                .iter()
                .find(|a| a.to_string().starts_with("172."));
            let local_10_address = direct_addresses
                .iter()
                .find(|a| a.to_string().starts_with("10."));
            let Some(direct_address) = local_192_address
                .or(local_172_address)
                .or(local_10_address)
                .or(direct_addresses.first())
                .cloned()
            else {
                return Err(K2Error::other(
                    "node addr has no relay url and no direct addresses",
                ));
            };
            let url = url::Url::parse(
                format!(
                    "http://{}:{}",
                    direct_address.ip().to_string().replace("/", ""),
                    direct_address.port()
                )
                .as_str(),
            )
            .map_err(|err| {
                K2Error::other_src(
                    "Failed to parse direct address into URL.",
                    err,
                )
            })?;
            to_peer_url(url, node_addr.node_id)
        }
    }
}

impl TxImp for IrohTransport {
    fn url(&self) -> Option<Url> {
        let peer_url = match get_endpoint_peer_url(self.endpoint.clone()) {
            Ok(u) => u,
            Err(err) => {
                tracing::error!("Failed to get my endpoint peer url: {err}.");
                return None;
            }
        };

        tracing::info!("My peer URL: {peer_url}.");

        Some(peer_url)
    }

    fn disconnect(
        &self,
        peer: Url,
        _payload: Option<(String, bytes::Bytes)>,
    ) -> BoxFut<'_, ()> {
        Box::pin(async move {
            tracing::debug!("Disconnecting from {peer}.");
            let Ok(node_id) = peer_url_to_node_id(peer) else {
                tracing::error!("Bad peer url to node addr");
                return;
            };
            let mut connections = self.connections.lock().await;
            if let Some(peer_connection) = connections.get(&node_id) {
                peer_connection
                    .connection
                    .close(VarInt::from_u32(0), b"disconnected");
                peer_connection.recv_abort_handle.abort();
                connections.remove(&node_id);
            }
            ()
        })
    }

    fn send(&self, peer: Url, data: bytes::Bytes) -> BoxFut<'_, K2Result<()>> {
        Box::pin(async move {
            tracing::debug!("Attempting to send message to {peer}.");

            let mut send = self.open_send_stream(peer.clone()).await?;

            send.write_all(data.as_ref()).await.map_err(|err| {
                K2Error::other_src("Failed to write all", err)
            })?;
            send.finish().map_err(|err| {
                K2Error::other_src("Failed to close stream", err)
            })?;
            if let Err(err) = send.stopped().await {
                tracing::warn!(
                    "stopped() failed: marking {peer} as unresponsive"
                );
                self.handler
                    .set_unresponsive(peer.clone(), Timestamp::now())
                    .await?;
                if let StoppedError::ConnectionLost(_) = err {
                    let mut connections = self.connections.lock().await;
                    let node_id = peer_url_to_node_id(peer.clone())?;
                    if let Some(connection) = connections.get(&node_id) {
                        connection
                            .connection
                            .close(VarInt::from_u32(0), b"disconnected");
                        connections.remove(&node_id);
                    }
                }
                return Err(K2Error::other_src("error stopping", err));
            }

            tracing::debug!("Write all with {peer} successful.");
            Ok(())
        })
    }

    fn dump_network_stats(&self) -> BoxFut<'_, K2Result<TransportStats>> {
        Box::pin(async move {
            let connections = self.connections.lock().await;
            let peer_urls: BTreeSet<Url> = connections
                .iter()
                .filter_map(|(node_id, _)| {
                    let remote_info =
                        self.endpoint.remote_info(node_id.clone())?;

                    node_addr_to_peer_url(remote_info.into()).ok()
                })
                .collect();

            Ok(TransportStats {
                backend: format!("iroh"),
                peer_urls: peer_urls.into_iter().collect(),
                connections: connections
                    .iter()
<<<<<<< HEAD
                    .map(|(node_id, conn)| TransportConnectionStats {
                        pub_key: base64::prelude::BASE64_URL_SAFE_NO_PAD
                            .encode(node_id),
                        send_message_count: 0,
                        send_bytes: 0,
                        recv_message_count: 0,
                        recv_bytes: 0,
                        opened_at_s: 0,
                        is_webrtc: false,
=======
                    .map(|(node_addr, conn)| {
                        let connection_stats = conn.connection.stats();
                        let sent = connection_stats.udp_tx;
                        let recv = connection_stats.udp_rx;

                        TransportConnectionStats {
                            pub_key: base64::prelude::BASE64_URL_SAFE_NO_PAD
                                .encode(node_addr.node_id),
                            send_message_count: sent.datagrams,
                            send_bytes: sent.bytes,
                            recv_message_count: recv.datagrams,
                            recv_bytes: recv.bytes,
                            opened_at_s: conn.opened_at_s,
                            is_webrtc: false,
                        }
>>>>>>> aada3a45
                    })
                    .collect(),
            })
        })
    }

    fn get_connected_peers(&self) -> BoxFut<'_, K2Result<Vec<Url>>> {
        Box::pin(async move {
            let connections = self.connections.lock().await;
            Ok(connections
                .values()
                .map(|peer_connection| peer_connection.current_peer_url.clone())
                .collect())
        })
    }
}

async fn evt_task(
    connections: Arc<Mutex<BTreeMap<NodeId, PeerConnection>>>,
    handler: Arc<TxImpHnd>,
    endpoint: Arc<Endpoint>,
) {
    while let Some(incoming) = endpoint.accept().await {
        let endpoint = endpoint.clone();
        let handler = handler.clone();
        let connections = connections.clone();
        tokio::spawn(async move {
            let connection = match incoming.await {
                Ok(c) => c,
                Err(err) => {
                    tracing::error!("Incoming connection error: {err:?}.");
                    return;
                }
            };
            let Ok(node_id) = connection.remote_node_id() else {
                tracing::error!("Remote node id error");
                return;
            };

            let recv_abort_handle = setup_incoming_listener(
                endpoint.clone(),
                connections.clone(),
                &connection,
                handler.clone(),
            );
            let mut connections = connections.lock().await;
            if let Some(c) = connections.get(&node_id) {
                c.recv_abort_handle.abort();
                c.connection.close(VarInt::from_u32(0), b"disconnected");
            }
            let Some(remote_info) = endpoint.remote_info(node_id) else {
                tracing::error!("Remote info error.");
                return;
            };
            let node_addrs: NodeAddr = remote_info.into();
            let peer_url = match node_addr_to_peer_url(node_addrs.clone()) {
                Ok(u) => u,
                Err(err) => {
                    tracing::error!(
                        "Could not convert remote info to peer url: {err:?}."
                    );
                    return;
                }
            };

            connections.insert(
                node_id.clone(),
                PeerConnection {
                    connection,
                    recv_abort_handle,
<<<<<<< HEAD
                    current_peer_url: peer_url,
=======
                    opened_at_s: Timestamp::now().as_micros() as u64
                        / 1_000_000,
>>>>>>> aada3a45
                },
            );
        });
    }
}

fn setup_incoming_listener(
    endpoint: Arc<Endpoint>,
    connections: Arc<Mutex<BTreeMap<NodeId, PeerConnection>>>,
    connection: &Connection,
    handler: Arc<TxImpHnd>,
) -> tokio::task::AbortHandle {
    let connection = connection.clone();
    tokio::spawn(async move {
        loop {
            let result = connection.accept_uni().await;
            let Ok(mut recv) = result else {
                tracing::error!("Accept uni error: {result:?}");
                return;
            };

            let Ok(data) = recv.read_to_end(1_000_000_000).await else {
                tracing::error!("Read to end error");
                return;
            };
            let Ok(node_id) = connection.remote_node_id() else {
                tracing::error!("Remote node id error");
                return;
            };

            let connections = connections.lock().await;
            let peer = match connections.get(&node_id) {
                Some(peer_connection) => peer_connection.current_peer_url.clone(),
                None => {
                    let Some(remote_info) = endpoint.remote_info(node_id) else {
                        tracing::error!("Remote info error.");
                        return;
                    };
                    let node_addrs: NodeAddr = remote_info.into();
                    let peer = match node_addr_to_peer_url(node_addrs.clone()) {
                        Ok(u) => u,
                        Err(err) => {
                            tracing::error!(
                                "Could not convert remote info to peer url: {err:?}."
                            );
                            return;
                        }
                    };
                   peer
                }
            };
            drop(connections);

            tracing::debug!("Incoming accept_uni received for {peer}.");

            let Ok(()) = handler.recv_data(peer.clone(), data.into()) else {
                tracing::error!("recv_data error");
                return;
            };

            tracing::debug!("Correctly recv_data for {peer}.");
        }
    })
    .abort_handle()
}<|MERGE_RESOLUTION|>--- conflicted
+++ resolved
@@ -3,7 +3,7 @@
 
 use base64::Engine;
 use iroh::{
-    endpoint::{Connection, DirectAddr, SendStream, StoppedError, VarInt},
+    endpoint::{Connection, SendStream, StoppedError, VarInt},
     net_report::Report,
     Endpoint, NodeAddr, NodeId, RelayMap, RelayMode, RelayUrl, Watcher,
 };
@@ -96,11 +96,8 @@
 struct PeerConnection {
     connection: Connection,
     recv_abort_handle: AbortHandle,
-<<<<<<< HEAD
     current_peer_url: Url,
-=======
     opened_at_s: u64,
->>>>>>> aada3a45
 }
 
 struct IrohTransport {
@@ -120,13 +117,9 @@
 
         let mut connections = self.connections.lock().await;
 
-<<<<<<< HEAD
         let connection = if let Some(connection) = connections.get_mut(&node_id)
         {
             connection.current_peer_url = peer_url.clone();
-=======
-        let connection = if let Some(connection) = connections.get(&node_addr) {
->>>>>>> aada3a45
             connection.connection.clone()
         } else {
             drop(connections);
@@ -172,12 +165,9 @@
                 PeerConnection {
                     connection: connection.clone(),
                     recv_abort_handle,
-<<<<<<< HEAD
                     current_peer_url: peer_url.clone(),
-=======
                     opened_at_s: Timestamp::now().as_micros() as u64
                         / 1_000_000,
->>>>>>> aada3a45
                 },
             );
             connection
@@ -633,25 +623,14 @@
                 peer_urls: peer_urls.into_iter().collect(),
                 connections: connections
                     .iter()
-<<<<<<< HEAD
-                    .map(|(node_id, conn)| TransportConnectionStats {
-                        pub_key: base64::prelude::BASE64_URL_SAFE_NO_PAD
-                            .encode(node_id),
-                        send_message_count: 0,
-                        send_bytes: 0,
-                        recv_message_count: 0,
-                        recv_bytes: 0,
-                        opened_at_s: 0,
-                        is_webrtc: false,
-=======
-                    .map(|(node_addr, conn)| {
+                    .map(|(node_id, conn)| {
                         let connection_stats = conn.connection.stats();
                         let sent = connection_stats.udp_tx;
                         let recv = connection_stats.udp_rx;
 
                         TransportConnectionStats {
                             pub_key: base64::prelude::BASE64_URL_SAFE_NO_PAD
-                                .encode(node_addr.node_id),
+                                .encode(node_id),
                             send_message_count: sent.datagrams,
                             send_bytes: sent.bytes,
                             recv_message_count: recv.datagrams,
@@ -659,7 +638,6 @@
                             opened_at_s: conn.opened_at_s,
                             is_webrtc: false,
                         }
->>>>>>> aada3a45
                     })
                     .collect(),
             })
@@ -730,12 +708,9 @@
                 PeerConnection {
                     connection,
                     recv_abort_handle,
-<<<<<<< HEAD
                     current_peer_url: peer_url,
-=======
                     opened_at_s: Timestamp::now().as_micros() as u64
                         / 1_000_000,
->>>>>>> aada3a45
                 },
             );
         });
